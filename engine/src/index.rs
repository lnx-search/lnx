use std::sync::Arc;
use std::hash::{BuildHasher, Hasher};

use anyhow::{Error, Result};
use parking_lot::Mutex;
use serde::Serialize;
use parking_lot::Mutex;

use tokio::fs;
use tokio::sync::oneshot;
use tokio::sync::Semaphore;

use crossbeam::channel;
use crossbeam::queue::{ArrayQueue, SegQueue};

use tantivy::collector::{Count, TopDocs};
use tantivy::directory::MmapDirectory;
<<<<<<< HEAD
use tantivy::query::{MoreLikeThisQuery, BooleanQuery, Query, QueryParser, Occur, BoostQuery, TermQuery};
use tantivy::schema::{Field, FieldType, NamedFieldDocument, Schema, IndexRecordOption};
=======
use tantivy::query::{BooleanQuery, FuzzyTermQuery, Occur, Query, QueryParser, TermQuery};
use tantivy::query::{BoostQuery, MoreLikeThisQuery};
use tantivy::schema::{Field, FieldType, NamedFieldDocument, Schema, IndexRecordOption, Value};
>>>>>>> 1c3f0202
use tantivy::{
    DocAddress, Document, Executor, Index, IndexBuilder, IndexReader, IndexWriter, LeasedItem,
    ReloadPolicy, Score, Searcher, Term,
};

use crate::structures::{
    FieldValue, IndexStorageType, LoadedIndex, QueryMode, QueryPayload,
};
<<<<<<< HEAD
use crate::correction::get_suggested_sentence;
use serde_json::Value;
=======
use ahash::RandomState;
>>>>>>> 1c3f0202

static INDEX_DATA_PATH: &str = "./lnx/index-data";


/// A writing operation to be sent to the `IndexWriterWorker`.
#[derive(Debug)]
enum WriterOp {
    /// Commits the current changes and flushes to storage.
    Commit,

    /// Removes any changes since the last commit.
    Rollback,

    /// Adds a document to the index.
    AddDocument(Document),

    /// Deletes any documents matching the given term.
    DeleteTerm(Term),

    /// Removes all documents from the index.
    DeleteAll,

    /// Shutdown the handler.
    __Shutdown,
}

/// A background task that applies write operations to the index.
///
/// This system uses the actor model receiving a stream of messages
/// and processes them in order of being sent.
///
/// Messages are ran in a new thread.
pub struct IndexWriterWorker {
    index_name: String,
    writer: IndexWriter,
    waiters: Arc<SegQueue<oneshot::Sender<()>>>,
    rx: channel::Receiver<WriterOp>,
    shutdown: async_channel::Sender<()>,
}

impl IndexWriterWorker {
    /// Starts processing messages until a shutdown operation is sent.
    ///
    /// This processes operations in waves before waking up waiters,
    /// this means all operations currently in the queue will be processed
    /// first before any waiters are woken up to send more data.
    fn start(mut self) {
        loop {
            if self.process_messages() {
                break;
            };

            // Wake up waiters once a message has been removed.
            while let Some(waiter) = self.waiters.pop() {
                let _ = waiter.send(());
            }
        }

        // Unlock waiters so that they dont deadlock the system.
        while let Some(waiter) = self.waiters.pop() {
            let _ = waiter.send(());
        }

        let _ = self.shutdown.try_send(());
        info!("[ WRITER @ {} ] shutdown complete!", &self.index_name);
    }

    /// Purges all pending operations from the receiver.
    fn process_messages(&mut self) -> bool {
        while let Ok(msg) = self.rx.try_recv() {
            debug!(
                "[ WRITER @ {} ] handling operation {:?}",
                &self.index_name, msg
            );
            match self.handle_msg(msg) {
                Err(e) => error!(
                    "[ WRITER @ {} ] failed handling writer operation on index due to error: {:?}",
                    &self.index_name, e,
                ),
                Ok(true) => return true,
                _ => {}
            }
        }

        false
    }

    fn handle_msg(&mut self, op: WriterOp) -> Result<bool> {
        let (transaction_id, type_) = match op {
            WriterOp::__Shutdown => return Ok(true),
            WriterOp::Commit => (self.writer.commit()?, "COMMIT"),
            WriterOp::Rollback => (self.writer.rollback()?, "ROLLBACK"),
            WriterOp::AddDocument(docs) => (self.writer.add_document(docs), "ADD-DOCUMENT"),
            WriterOp::DeleteAll => (self.writer.delete_all_documents()?, "DELETE-ALL"),
            WriterOp::DeleteTerm(term) => (self.writer.delete_term(term), "DELETE-TERM"),
        };

        info!(
            "[ WRITER @ {} ][ TRANSACTION {} ] completed operation {}",
            &self.index_name, transaction_id, type_
        );

        Ok(false)
    }
}

/// A simple wrapper handler around a set of queues and a worker.
///
/// This manages creating the waiters and scheduling the operations
/// in a new thread.
struct IndexWriterHandler {
    index_name: String,
    writer_waiters: Arc<SegQueue<oneshot::Sender<()>>>,
    writer_sender: crossbeam::channel::Sender<WriterOp>,
}

impl IndexWriterHandler {
    /// Creates a new writer handler from a given index name and
    /// a given index writer.
    ///
    /// This creates a bounded queue with a capacity of 20 and
    /// spawns a worker in a new thread.
    fn create(
        index_name: String,
        writer: IndexWriter,
        shutdown: async_channel::Sender<()>,
    ) -> Self {
        let name = index_name.clone();
        let waiters = Arc::new(SegQueue::new());
        let (tx, rx) = channel::bounded(20);
        let worker = IndexWriterWorker {
            index_name: index_name.clone(),
            writer,
            waiters: waiters.clone(),
            rx,
            shutdown,
        };

        std::thread::Builder::new()
            .name(format!("index-worker-{}", &index_name))
            .spawn(move || {
                let id = std::thread::current().id();
                info!(
                    "[ WRITER @ {} ] writer thread started with id {:?}",
                    name, id
                );
                worker.start()
            })
            .expect("spawn worker thread");

        Self {
            index_name,
            writer_sender: tx,
            writer_waiters: waiters,
        }
    }

    /// Sends a message to the writer worker
    ///
    /// If there is space in the queue this will complete immediately
    /// otherwise this will wait until it's woken up again.
    async fn send_op(&self, op: WriterOp) -> anyhow::Result<()> {
        let mut op = op;
        loop {
            op = match self.writer_sender.try_send(op) {
                Ok(()) => return Ok(()),
                Err(channel::TrySendError::Disconnected(_)) => {
                    return Err(Error::msg("writer worker has shutdown"))
                }
                Err(channel::TrySendError::Full(v)) => v,
            };

            debug!(
                "[ WRITER @ {} ] operation queue full, waiting for wakeup",
                &self.index_name
            );

            let (resolve, waiter) = oneshot::channel();
            self.writer_waiters.push(resolve);
            let _ = waiter.await;
        }
    }
}

/// Attempts to get a document otherwise sending an error
/// back to the resolve channel.
macro_rules! try_get_doc {
    ($resolve:expr, $searcher:expr, $doc:expr) => {{
        let res = $searcher.search(
            &TermQuery::new($doc, IndexRecordOption::Basic),
            &TopDocs::with_limit(1),
        );

        let res: Vec<(f32, DocAddress)> = match res {
            Err(e) => {
                let _ = $resolve.send(Err(Error::from(e)));
                return
            },
            Ok(res) => res,
        };

        if res.len() == 0 {
            let _ = $resolve.send(Err(Error::msg("no document exists with this id")));
            return
        }

        res[0].1
    }}
}

/// A async manager around the tantivy index reader.
///
/// This system executes the read operations in a given thread pool
/// managed by rayon which will allow a concurrency upto the set
/// `max_concurrency`.
///
/// If the system is at it's maximum concurrency already and search
/// is called again, it will temporarily suspend operations until
/// a reader has been freed.
///
/// This system will also spawn `n` executors with `y` reader threads
/// where `n` is the max concurrency set and `y` is the reader threads.
///
/// #### WARNING: HIGH THREAD USAGE
/// This system has the potential to spawn and incredibly large amount of
/// threads, when setting the `max_concurrency` and `reader_threads` the total
/// will result in `max_concurrency` * `reader_threads` threads spawned.
struct IndexReaderHandler {
    /// The name of the index the handler belongs to.
    name: String,

    /// The internal tantivy index reader.
    reader: IndexReader,

    /// The reader thread pool executors.
    ///
    /// This creates n amount of executors equal to the max_concurrency
    /// **WARNING:** THIS CAN CAUSE AN *INSANE* AMOUNT OF THREADS TO BE SPAWNED.
    ///
    /// If the number of reader threads is > 1 this is a MultiThreaded executor
    /// otherwise it's SingleThreaded.
    executors: Arc<ArrayQueue<Executor>>,

    /// A concurrency semaphore.
    limiter: Semaphore,

    /// The maximum concurrency of searches at one time.
    max_concurrency: usize,

    /// The execution thread pool.
    thread_pool: rayon::ThreadPool,

    /// The configured query parser pre-weighted.
    parser: Arc<QueryParser>,

    /// The set of indexed fields to search in a given query.
    search_fields: Arc<Vec<(Field, Score)>>,

    /// A cheaply cloneable schema reference.
    schema: Schema,
}

impl IndexReaderHandler {
    /// Creates a new reader handler from an existing tantivy index reader.
    ///
    /// This will spawn a thread pool with `n` amount of threads equal
    /// to the set `max_concurrency`.
    fn create(
        index_name: String,
        max_concurrency: usize,
        reader: IndexReader,
        reader_threads: usize,
        parser: QueryParser,
        search_fields: Vec<(Field, Score)>,
        schema_copy: Schema,
    ) -> Result<Self> {
        let limiter = Semaphore::new(max_concurrency);

        let name = index_name.clone();
        let thread_pool = {
            rayon::ThreadPoolBuilder::new()
                .num_threads(max_concurrency)
                .thread_name(move |n| format!("index-{}-worker-{}", name.clone(), n))
                .build()?
        };

        let executors = ArrayQueue::new(max_concurrency);
        for i in 0..max_concurrency {
            let executor = if reader_threads > 1 {
                info!(
                    "[ READER {} @ {} ] executor startup, mode: multi-threaded, threads: {}",
                    i, &index_name, reader_threads
                );
                Executor::multi_thread(reader_threads, "index-reader-")?
            } else {
                info!(
                    "[ READER {} @ {} ] executor startup, mode: single-threaded (no-op)",
                    i, &index_name,
                );
                Executor::single_thread()
            };

            if let Err(_) = executors.push(executor) {
                panic!("executor pool was full yet executor was in use, this is a bug.")
            };
        }

        let executors = Arc::new(executors);

        Ok(Self {
            name: index_name,
            reader,
            executors,
            limiter,
            max_concurrency,
            thread_pool,
            parser: Arc::new(parser),
            search_fields: Arc::new(search_fields),
            schema: schema_copy,
        })
    }

    /// Gets a document with a given address.
    ///
    /// This counts as a concurrent action.
    async fn get_doc(&self, doc_address: u64) -> Result<NamedFieldDocument> {
        let _permit = self.limiter.acquire().await?;

        let (resolve, waiter) = oneshot::channel();
        let searcher = self.reader.searcher();
        let field =  self.schema
            .get_field("_id")
            .ok_or_else(|| Error::msg("missing a required private field, this is a bug."))?;

        self.thread_pool.spawn(move || {
            let term = Term::from_field_u64(field, doc_address);
            let doc = try_get_doc!(resolve, searcher, term);
            let doc = searcher.doc(doc)
                .map_err(Error::from);
            let _ = resolve.send(doc);
        });

        let result = waiter.await??;
        let doc = self.schema.to_named_doc(&result);

        Ok(doc)
    }

    /// Shuts down the thread pools and acquires all permits
    /// shutting the index down.
    ///
    /// Thread pools are shutdown asynchronously via Rayon's handling.
    async fn shutdown(&self) -> Result<()> {
        // Wait till all searches have been completed.
        let _ = self
            .limiter
            .acquire_many(self.max_concurrency as u32)
            .await?;
        self.limiter.close();

        while let Some(executor) = self.executors.pop() {
            drop(executor);
        }

        Ok(())
    }

    /// Searches the index with a given query.
    ///
    /// The index will use fuzzy matching based on levenshtein distance
    /// if set to true.
    async fn search(&self, payload: QueryPayload) -> Result<QueryResults> {
        let _permit = self.limiter.acquire().await?;

        let (resolve, waiter) = oneshot::channel();

         let doc_id = match (self.schema.get_field("_id"), payload.document) {
            (None, _) => Err(Error::msg("missing a required private field, this is a bug.")),
            (_, None) => Ok(None),
            (Some(field), Some(doc_id)) => {
                Ok(Some(Term::from_field_u64(field, doc_id)))
            },
        }?;

        let order_by = if let Some(ref field) = payload.order_by {
            // We choose to ignore the order by if the field doesnt exist.
            // While this may be surprising to be at first as long as it's
            // document this should be fine.
            self.schema.get_field(field)
        } else {
            None
        };

        let schema = self.schema.clone();
        let parser = self.parser.clone();
        let limit = payload.limit;
        let offset = payload.offset;
        let search_fields = self.search_fields.clone();
        let searcher = self.reader.searcher();
        let executors = self.executors.clone();

        let start = std::time::Instant::now();
        self.thread_pool.spawn(move || {
            let executor = executors.pop().expect("get executor");

            let ref_doc = match doc_id {
                None => None,
                Some(doc) => {
                    let doc = try_get_doc!(resolve, searcher, doc);
                    Some(doc)
                }
            };

            let query = match parse_query(parser, search_fields, payload.query, ref_doc, payload.mode) {
                Err(e) => {
                    let _ = resolve.send(Err(e));
                    return
                },
                Ok(q) => q,
            };

            let res = search(query, searcher, &executor, limit, offset, schema, order_by);

            // This can never happen right?
            if let Err(_) = executors.push(executor) {
                panic!("executor pool was full yet executor was in use, this is a bug.")
            };

            let _ = resolve.send(res);
        });

        let res = waiter.await??;
        info!(
            "[ SEARCH @ {} ] took {:?} with limit: {} and {} results total",
            &self.name,
            start.elapsed(),
            limit,
            res.count
        );

        Ok(res)
    }
}

<<<<<<< HEAD
    fn parse_query(
        &self,
        query: Option<String>,
        ref_document: Option<RefAddress>,
        mode: QueryMode,
    ) -> Result<Box<dyn Query>> {
        let start = std::time::Instant::now();
        let out = match (mode, &query, &ref_document) {
            (QueryMode::Normal, None, _) => Err(Error::msg(
                "query mode was `Normal` but query string is `None`",
            )),
            (QueryMode::Normal, Some(query), _) => Ok(self.parser.parse_query(query)?),
            (QueryMode::Fuzzy, None, _) => Err(Error::msg(
                "query mode was `Fuzzy` but query string is `None`",
            )),
            (QueryMode::Fuzzy, Some(query), _) => Ok(self.parse_fuzzy_query(query)?),
            (QueryMode::MoreLikeThis, _, None) => Err(Error::msg(
                "query mode was `MoreLikeThis` but reference document is `None`",
            )),
            (QueryMode::MoreLikeThis, _, Some(ref_document)) => {
                Ok(self.parse_more_like_this(ref_document))
            }
        };

        debug!(
            "constructing query {:?} or ref_doc {:?} with mode={:?} took {:?}",
            query,
            ref_document,
            &mode,
            start.elapsed(),
        );
=======
>>>>>>> 1c3f0202

/// Generates a query from any of the 3 possible systems to
/// query documents.
fn parse_query(
    parser: Arc<QueryParser>,
    search_fields: Arc<Vec<(Field, Score)>>,
    query: Option<String>,
    ref_document: Option<DocAddress>,
    mode: QueryMode,
) -> Result<Box<dyn Query>> {
    let start = std::time::Instant::now();
    let out = match (mode, &query, ref_document) {
        (QueryMode::Normal, None, _) => Err(Error::msg(
            "query mode was `Normal` but query string is `None`",
        )),
        (QueryMode::Normal, Some(query), _) =>
            Ok(parser.parse_query(query)?),
        (QueryMode::Fuzzy, None, _) => Err(Error::msg(
            "query mode was `Fuzzy` but query string is `None`",
        )),
        (QueryMode::Fuzzy, Some(query), _) =>
            Ok(parse_fuzzy_query(query, search_fields)),
        (QueryMode::MoreLikeThis, _, None) => Err(Error::msg(
            "query mode was `MoreLikeThis` but reference document is `None`",
        )),
        (QueryMode::MoreLikeThis, _, Some(ref_document)) => {
            Ok(parse_more_like_this(ref_document))
        }
    };

<<<<<<< HEAD
    /// Creates a fuzzy matching query, this allows for an element
    /// of fault tolerance with spelling. This is the default
    /// config as it its the most plug and play setup.
    fn parse_fuzzy_query(&self, query: &str) -> Result<Box<dyn Query>> {
        let qry = get_suggested_sentence(query)?;

        let mut parts: Vec<(Occur, Box<dyn Query>)> = Vec::new();
        for search_term in qry.to_lowercase().split(" ") {
            if search_term.is_empty() {
                continue;
            }

            for (field, boost) in self.search_fields.iter() {
                let query = Box::new(TermQuery::new(
                    Term::from_field_text(*field, search_term),
                    IndexRecordOption::WithFreqs
                ));
=======
    debug!(
        "constructing query {:?} or ref_doc {:?} with mode={:?} took {:?}",
        query,
        ref_document,
        &mode,
        start.elapsed(),
    );

    return out;
}

/// Creates a fuzzy matching query, this allows for an element
/// of fault tolerance with spelling. This is the default
/// config as it its the most plug and play setup.
fn parse_fuzzy_query(query: &str, search_fields: Arc<Vec<(Field, Score)>>) -> Box<dyn Query> {
    let mut parts: Vec<(Occur, Box<dyn Query>)> = Vec::new();
>>>>>>> 1c3f0202

    for search_term in query.to_lowercase().split(" ") {
        if search_term.is_empty() {
            continue;
        }

        for (field, boost) in search_fields.iter() {
            let query = Box::new(FuzzyTermQuery::new_prefix(
                Term::from_field_text(*field, search_term),
                1,
                true,
            ));

            if *boost > 0.0f32 {
                parts.push((Occur::Should, Box::new(BoostQuery::new(query, *boost))));
                continue;
            }

<<<<<<< HEAD
        Ok(Box::new(BooleanQuery::from(parts)))
=======
            parts.push((Occur::Should, query))
        }
>>>>>>> 1c3f0202
    }

    Box::new(BooleanQuery::from(parts))
}


/// Generates a MoreLikeThisQuery which matches similar documents
/// as the given reference document.
fn parse_more_like_this(ref_document: DocAddress) -> Box<dyn Query> {
    let query = MoreLikeThisQuery::builder()
        .with_min_doc_frequency(1)
        .with_max_doc_frequency(10)
        .with_min_term_frequency(1)
        .with_min_word_length(2)
        .with_max_word_length(5)
        .with_boost_factor(1.0)
        .with_stop_words(vec!["for".to_string()])
        .with_document(ref_document);

    Box::new(query)
}


/// Represents a single query result.
#[derive(Serialize)]
pub struct QueryHit {
    /// The address of the given document, this can be used for
    /// 'more like this' queries.
    document_id: String,

    /// The content of the document itself.
    doc: NamedFieldDocument,

    /// The ratio of the search.
    ratio: Value,
}

/// Represents the overall query result(s)
#[derive(Serialize)]
pub struct QueryResults {
    /// The retrieved documents.
    hits: Vec<QueryHit>,

    /// The total amount of documents matching the search
    count: usize,

    /// The amount of time taken to search in seconds.
    time_taken: f64,
}

macro_rules! order_and_search {
    ( $search:expr, $collector:expr, $field:expr, $query:expr, $executor:expr) => {{
        let collector = $collector.order_by_fast_field($field);
        $search.search_with_executor($query, &(collector, Count), $executor)
    }};
}

macro_rules! process_search {
    ( $search:expr, $schema:expr, $top_docs:expr ) => {{
        let mut hits = Vec::with_capacity($top_docs.len());
        for (ratio, ref_address) in $top_docs {
            let retrieved_doc = $search.doc(ref_address)?;
<<<<<<< HEAD
            let doc = $schema.to_named_doc(&retrieved_doc);
            hits.push(QueryHit {
                ref_address: RefAddress::from(ref_address).into(),
                doc,
                ratio: serde_json::json!(ratio),
            });
=======
            let mut doc = $schema.to_named_doc(&retrieved_doc);
            let id = doc.0
                .remove("_id")
                .ok_or_else(|| Error::msg("document has been missed labeled (missing identifier tag), the dataset is invalid"))?;

            if let Value::U64(v) = id[0] {
                hits.push(QueryHit {
                    document_id: format!("{}", v),
                    doc,
                });
            } else {
                return Err(Error::msg("document has been missed labeled (missing identifier tag), the dataset is invalid"))
            }


>>>>>>> 1c3f0202
        }

        hits
    }};
}

/// Executes a search for a given query with a given searcher, limit and schema.
///
/// This will process and time the execution time to build into the exportable
/// data.
fn search(
    query: Box<dyn Query>,
    searcher: LeasedItem<Searcher>,
    executor: &Executor,
    limit: usize,
    offset: usize,
    schema: Schema,
    order_by: Option<Field>,
) -> Result<QueryResults> {
    let start = std::time::Instant::now();

    let collector = TopDocs::with_limit(limit).and_offset(offset);

    let (hits, count) = if let Some(field) = order_by {
        match schema.get_field_entry(field).field_type() {
            FieldType::I64(_) => {
                let out: (Vec<(i64, DocAddress)>, usize) =
                    order_and_search!(searcher, collector, field, &query, executor)?;
                (process_search!(searcher, schema, out.0), out.1)
            }
            FieldType::U64(_) => {
                let out: (Vec<(u64, DocAddress)>, usize) =
                    order_and_search!(searcher, collector, field, &query, executor)?;
                (process_search!(searcher, schema, out.0), out.1)
            }
            FieldType::F64(_) => {
                let out: (Vec<(f64, DocAddress)>, usize) =
                    order_and_search!(searcher, collector, field, &query, executor)?;
                (process_search!(searcher, schema, out.0), out.1)
            }
            FieldType::Date(_) => {
                let out: (Vec<(i64, DocAddress)>, usize) =
                    order_and_search!(searcher, collector, field, &query, executor)?;
                (process_search!(searcher, schema, out.0), out.1)
            }
            _ => return Err(Error::msg("field is not a fast field")),
        }
    } else {
        let (out, count) = searcher.search_with_executor(&query, &(collector, Count), executor)?;
        (process_search!(searcher, schema, out), count)
    };

    let elapsed = start.elapsed();
    let time_taken = elapsed.as_secs_f64();

    debug!(
        "thread runtime took {:?} with limit: {} and {} results total",
        elapsed, limit, count
    );

    Ok(QueryResults {
        time_taken,
        hits,
        count,
    })
}

/// Converts an array of items into selecting one or rejecting
/// it all together.
macro_rules! add_values_to_terms {
    ($t:ident::$cb:ident, $field:expr, &$sv:expr) => {{
        if $sv.len() == 0 {
            Err(Error::msg("field must have one value"))
        } else {
            Ok($t::$cb($field, &$sv[0]))
        }
    }};

    ($t:ident::$cb:ident, $field:expr, $sv:expr) => {{
        if $sv.len() == 0 {
            Err(Error::msg("field must have one value"))
        } else {
            Ok($t::$cb($field, $sv[0]))
        }
    }};
}

/// A search engine index.
///
/// Each index maintains a rayon thread pool which searches are executed
/// as well as an worker thread which is used to interact with the index writer.
///
/// The amount of threads `n` is determined by the the `max_concurrency` parameter.
///
/// ### Mutating the index behaviour:
/// This system simple schedules the operations in the order they are invoked
/// however, this system does not wait for the operation to be completed.
/// This essentially follows the behaviour of eventual consistency; The operations
/// are guaranteed to be applied within some time in the near future.
pub struct IndexHandler {
    /// The name of the index.
    pub(crate) name: String,

    /// The internal tantivy index.
    _index: Mutex<Option<Index>>,

    /// The internal tantivy schema.
    schema: Schema,

    /// A writer actor to handle the index writer.
    writer: IndexWriterHandler,

    /// The index reader handler
    reader: IndexReaderHandler,

    /// An indicator if the system is still alive or not
    alive: async_channel::Receiver<()>,

    /// The optional storage directory of the index.
    dir: Option<String>,

    /// The hash state used for generating ids
    hash_state: RandomState,
}

impl IndexHandler {
    /// Gets a tantivy Index either from an existing directory or
    /// makes a new system.
    async fn get_index_from_loader(loader: &LoadedIndex) -> Result<(Index, Option<String>)> {
        if let IndexStorageType::FileSystem = &loader.storage_type {
            let path = format!("{}/{}", INDEX_DATA_PATH, &loader.name);
            if std::path::Path::new(&path).exists() {
                info!(
                    "[ SETUP @ {} ] using existing schema metadata",
                    &loader.name
                );
                return Ok((Index::open_in_dir(&path)?, Some(path.clone())));
            }
        }

        let index = IndexBuilder::default().schema(loader.schema.clone());

        let out = match &loader.storage_type {
            IndexStorageType::TempDir => {
                info!(
                    "[ SETUP @ {} ] creating index in a temporary directory",
                    &loader.name
                );
                (index.create_from_tempdir()?, None)
            }
            IndexStorageType::Memory => {
                info!("[ SETUP @ {} ] creating index in memory", &loader.name);
                (index.create_in_ram()?, None)
            }
            IndexStorageType::FileSystem => {
                info!("[ SETUP @ {} ] creating index in directory", &loader.name);

                let path = format!("{}/{}", INDEX_DATA_PATH, &loader.name);
                fs::create_dir_all(&path).await?;

                let dir = MmapDirectory::open(&path)?;
                (index.open_or_create(dir)?, Some(path.clone()))
            }
        };

        Ok(out)
    }

    /// Creates a new index handler from a given loaded index.
    ///
    /// This constructs both the Tantivy index, thread pool and worker thread.
    ///
    /// ### Important note about performance:
    /// The concurrency limit should be set according to the machine
    /// this system is being deployed on hence being a required field.
    /// The amount of threads spawned is equal the the (`max_concurrency` * `reader_threads`) + `1`
    /// as well as the tokio runtime threads.
    pub(crate) async fn build_loaded(loader: LoadedIndex) -> Result<Self> {
        let schema_copy = loader.schema.clone();

        let (index, dir) = Self::get_index_from_loader(&loader).await?;

        // We need to extract out the fields from name to id.
        let mut raw_search_fields = vec![];
        let mut search_fields = vec![];
        for ref_field in loader.search_fields {
            if let Some(field) = loader.schema.get_field(&ref_field) {
                raw_search_fields.push(field);

                if let Some(boost) = loader.boost_fields.get(&ref_field) {
                    debug!("boosting field for query parser {} {}", &ref_field, boost);
                    search_fields.push((field, *boost));
                } else {
                    search_fields.push((field, 0.0f32));
                };
            } else {
                return Err(Error::msg(format!(
                    "no field exists for index {} with the current schema,\
                     did you forget to define it in the schema?",
                    &ref_field
                )));
            };
        }

        let mut parser = QueryParser::for_index(&index, raw_search_fields);
        for (field, boost) in search_fields.iter() {
            if *boost != 0.0f32 {
                parser.set_field_boost(*field, *boost);
            }
        }

        let writer = index.writer_with_num_threads(loader.writer_threads, loader.writer_buffer)?;
        info!(
            "[ WRITER @ {} ] index writer has been allocated with {} threads and {} byte allocation",
            &loader.name ,loader.writer_threads, loader.writer_buffer
        );

        let reader = index
            .reader_builder()
            .num_searchers(loader.max_concurrency as usize)
            .reload_policy(ReloadPolicy::OnCommit)
            .try_into()?;
        info!(
            "[ READER @ {} ] index reader has been allocated with {} searchers",
            &loader.name, loader.max_concurrency
        );

        let (sender, receiver) = async_channel::bounded(1);
        let worker_handler = IndexWriterHandler::create(loader.name.clone(), writer, sender);

        let reader_handler = IndexReaderHandler::create(
            loader.name.clone(),
            loader.max_concurrency as usize,
            reader,
            loader.reader_threads as usize,
            parser,
            search_fields,
            schema_copy,
        )?;

        Ok(Self {
            name: loader.name,
            _index: Mutex::new(Some(index)),
            schema: loader.schema,
            writer: worker_handler,
            reader: reader_handler,
            alive: receiver,
            dir,
            hash_state: ahash::RandomState::new(),
        })
    }

    #[inline]
    pub fn schema(&self) -> Schema {
        self.schema.clone()
    }

    /// Builds a `Term` from a given field and value.
    ///
    /// This assumes that the value type matches up with the field type.
    pub fn get_term(&self, field: &str, value: FieldValue) -> Result<Term> {
        let field = self
            .schema
            .get_field(field)
            .map(|v| Ok(v))
            .unwrap_or_else(|| Err(Error::msg("unknown field")))?;

        let v = match value {
            FieldValue::I64(v) => add_values_to_terms!(Term::from_field_i64, field, v)?,
            FieldValue::F64(v) => add_values_to_terms!(Term::from_field_f64, field, v)?,
            FieldValue::U64(v) => add_values_to_terms!(Term::from_field_u64, field, v)?,
            FieldValue::Datetime(v) => add_values_to_terms!(Term::from_field_date, field, &v)?,
            FieldValue::Text(v) => add_values_to_terms!(Term::from_field_text, field, &v)?,
        };

        Ok(v)
    }

    /// Gets a document with a given document address.
    ///
    /// This uses a concurrency permit while completing the operation.
    pub async fn get_doc(&self, doc_address: u64) -> Result<QueryHit> {
        let mut doc = self.reader.get_doc(doc_address).await?;

        let id = doc.0
            .remove("_id")
            .ok_or_else(|| Error::msg("document has been missed labeled (missing identifier tag), the dataset is invalid"))?;

        if let Value::U64(v) = id[0] {
            Ok(QueryHit {
                document_id: format!("{}", v),
                doc,
            })
        } else {
            Err(Error::msg("document has been missed labeled (missing identifier tag), the dataset is invalid"))
        }
    }

    /// Submits a document to be processed by the index writer.
    pub async fn add_document(&self, mut document: Document) -> Result<()> {
        let field = self.schema
            .get_field("_id")
            .ok_or_else(|| Error::msg(
                "system has not correctly initialised this schema,\
                 are you upgrading from a older version? If yes, you need to re-create the schema."
            ))?;

        let id = uuid::Uuid::new_v4();
        let mut hasher: ahash::AHasher = self.hash_state.build_hasher();
        hasher.write_u128(id.as_u128());
        let hash = hasher.finish();

        document.add_u64(field, hash);

        self.writer.send_op(WriterOp::AddDocument(document)).await
    }

    /// Submits many documents to the index writer.
    ///
    /// This is just an alias for adding documents in a loop.
    pub async fn add_many_documents(&self, documents: Vec<Document>) -> Result<()> {
        for doc in documents {
            self.add_document(doc).await?
        }

        Ok(())
    }

    /// Submits the delete all operation to the index writer.
    ///
    /// This will delete all documents in the index which were
    /// added since the last commit.
    pub async fn clear_documents(&self) -> Result<()> {
        self.writer.send_op(WriterOp::DeleteAll).await
    }

    /// Submits the delete term operation to the index writer.
    ///
    /// This will delete all documents matching the term which were
    /// added since the last commit.
    pub async fn delete_documents_with_term(&self, term: Term) -> Result<()> {
        self.writer.send_op(WriterOp::DeleteTerm(term)).await
    }

    /// Submits the commit operation to the index writer.
    ///
    /// This will finalize any operations and save the changes, flushing them
    /// to disk.
    ///
    /// Any additions and deletions will become visible to readers once
    /// the operation is complete.
    pub async fn commit(&self) -> Result<()> {
        self.writer.send_op(WriterOp::Commit).await
    }

    /// Submits the rollback operation to the index writer.
    ///
    /// This will undo / drop any changes made between the last commit
    /// and the rollback operation.
    pub async fn rollback(&self) -> Result<()> {
        self.writer.send_op(WriterOp::Rollback).await
    }

    /// Searches the index with the given query.
    pub async fn search(&self, payload: QueryPayload) -> Result<QueryResults> {
        self.reader.search(payload).await
    }

    /// Clears all documents from the index and commits.
    pub async fn clear_and_commit(&self) -> Result<()> {
        self.clear_documents().await?;
        self.writer.send_op(WriterOp::Commit).await?;

        Ok(())
    }

    /// Shuts down the index system cleaning up all pools.
    pub async fn shutdown(&self) -> Result<()> {
        self.writer.send_op(WriterOp::__Shutdown).await?;

        debug!("[ ENGINE ] waiting on reader shutdown...");
        self.reader.shutdown().await?;

        debug!("[ ENGINE ] waiting on writer shutdown...");
        self.alive.recv().await?;

        let item = self._index.lock().take();
        drop(item); // lets see if this closes the dir?

        debug!("[ ENGINE ] cleaning up directory");
        if let Some(dir) = self.dir.as_ref() {
            fs::remove_dir_all(dir).await?;
        }
        Ok(())
    }
}<|MERGE_RESOLUTION|>--- conflicted
+++ resolved
@@ -1,8 +1,8 @@
+use std::hash::{BuildHasher, Hasher};
 use std::sync::Arc;
-use std::hash::{BuildHasher, Hasher};
-
+
+use ahash::RandomState;
 use anyhow::{Error, Result};
-use parking_lot::Mutex;
 use serde::Serialize;
 use parking_lot::Mutex;
 
@@ -15,31 +15,20 @@
 
 use tantivy::collector::{Count, TopDocs};
 use tantivy::directory::MmapDirectory;
-<<<<<<< HEAD
-use tantivy::query::{MoreLikeThisQuery, BooleanQuery, Query, QueryParser, Occur, BoostQuery, TermQuery};
-use tantivy::schema::{Field, FieldType, NamedFieldDocument, Schema, IndexRecordOption};
-=======
 use tantivy::query::{BooleanQuery, FuzzyTermQuery, Occur, Query, QueryParser, TermQuery};
 use tantivy::query::{BoostQuery, MoreLikeThisQuery};
 use tantivy::schema::{Field, FieldType, NamedFieldDocument, Schema, IndexRecordOption, Value};
->>>>>>> 1c3f0202
 use tantivy::{
     DocAddress, Document, Executor, Index, IndexBuilder, IndexReader, IndexWriter, LeasedItem,
     ReloadPolicy, Score, Searcher, Term,
 };
 
 use crate::structures::{
-    FieldValue, IndexStorageType, LoadedIndex, QueryMode, QueryPayload,
+    FieldValue, IndexStorageType, LoadedIndex, QueryMode, QueryPayload, RefAddress,
 };
-<<<<<<< HEAD
-use crate::correction::get_suggested_sentence;
-use serde_json::Value;
-=======
-use ahash::RandomState;
->>>>>>> 1c3f0202
+
 
 static INDEX_DATA_PATH: &str = "./lnx/index-data";
-
 
 /// A writing operation to be sent to the `IndexWriterWorker`.
 #[derive(Debug)]
@@ -480,41 +469,6 @@
         Ok(res)
     }
 }
-
-<<<<<<< HEAD
-    fn parse_query(
-        &self,
-        query: Option<String>,
-        ref_document: Option<RefAddress>,
-        mode: QueryMode,
-    ) -> Result<Box<dyn Query>> {
-        let start = std::time::Instant::now();
-        let out = match (mode, &query, &ref_document) {
-            (QueryMode::Normal, None, _) => Err(Error::msg(
-                "query mode was `Normal` but query string is `None`",
-            )),
-            (QueryMode::Normal, Some(query), _) => Ok(self.parser.parse_query(query)?),
-            (QueryMode::Fuzzy, None, _) => Err(Error::msg(
-                "query mode was `Fuzzy` but query string is `None`",
-            )),
-            (QueryMode::Fuzzy, Some(query), _) => Ok(self.parse_fuzzy_query(query)?),
-            (QueryMode::MoreLikeThis, _, None) => Err(Error::msg(
-                "query mode was `MoreLikeThis` but reference document is `None`",
-            )),
-            (QueryMode::MoreLikeThis, _, Some(ref_document)) => {
-                Ok(self.parse_more_like_this(ref_document))
-            }
-        };
-
-        debug!(
-            "constructing query {:?} or ref_doc {:?} with mode={:?} took {:?}",
-            query,
-            ref_document,
-            &mode,
-            start.elapsed(),
-        );
-=======
->>>>>>> 1c3f0202
 
 /// Generates a query from any of the 3 possible systems to
 /// query documents.
@@ -545,25 +499,6 @@
         }
     };
 
-<<<<<<< HEAD
-    /// Creates a fuzzy matching query, this allows for an element
-    /// of fault tolerance with spelling. This is the default
-    /// config as it its the most plug and play setup.
-    fn parse_fuzzy_query(&self, query: &str) -> Result<Box<dyn Query>> {
-        let qry = get_suggested_sentence(query)?;
-
-        let mut parts: Vec<(Occur, Box<dyn Query>)> = Vec::new();
-        for search_term in qry.to_lowercase().split(" ") {
-            if search_term.is_empty() {
-                continue;
-            }
-
-            for (field, boost) in self.search_fields.iter() {
-                let query = Box::new(TermQuery::new(
-                    Term::from_field_text(*field, search_term),
-                    IndexRecordOption::WithFreqs
-                ));
-=======
     debug!(
         "constructing query {:?} or ref_doc {:?} with mode={:?} took {:?}",
         query,
@@ -580,7 +515,6 @@
 /// config as it its the most plug and play setup.
 fn parse_fuzzy_query(query: &str, search_fields: Arc<Vec<(Field, Score)>>) -> Box<dyn Query> {
     let mut parts: Vec<(Occur, Box<dyn Query>)> = Vec::new();
->>>>>>> 1c3f0202
 
     for search_term in query.to_lowercase().split(" ") {
         if search_term.is_empty() {
@@ -599,17 +533,12 @@
                 continue;
             }
 
-<<<<<<< HEAD
-        Ok(Box::new(BooleanQuery::from(parts)))
-=======
             parts.push((Occur::Should, query))
         }
->>>>>>> 1c3f0202
     }
 
     Box::new(BooleanQuery::from(parts))
 }
-
 
 /// Generates a MoreLikeThisQuery which matches similar documents
 /// as the given reference document.
@@ -627,7 +556,6 @@
     Box::new(query)
 }
 
-
 /// Represents a single query result.
 #[derive(Serialize)]
 pub struct QueryHit {
@@ -637,9 +565,6 @@
 
     /// The content of the document itself.
     doc: NamedFieldDocument,
-
-    /// The ratio of the search.
-    ratio: Value,
 }
 
 /// Represents the overall query result(s)
@@ -667,14 +592,6 @@
         let mut hits = Vec::with_capacity($top_docs.len());
         for (ratio, ref_address) in $top_docs {
             let retrieved_doc = $search.doc(ref_address)?;
-<<<<<<< HEAD
-            let doc = $schema.to_named_doc(&retrieved_doc);
-            hits.push(QueryHit {
-                ref_address: RefAddress::from(ref_address).into(),
-                doc,
-                ratio: serde_json::json!(ratio),
-            });
-=======
             let mut doc = $schema.to_named_doc(&retrieved_doc);
             let id = doc.0
                 .remove("_id")
@@ -684,13 +601,11 @@
                 hits.push(QueryHit {
                     document_id: format!("{}", v),
                     doc,
+                    ratio: serde_json::json!(ratio),
                 });
             } else {
                 return Err(Error::msg("document has been missed labeled (missing identifier tag), the dataset is invalid"))
             }
-
-
->>>>>>> 1c3f0202
         }
 
         hits
@@ -983,6 +898,7 @@
             Ok(QueryHit {
                 document_id: format!("{}", v),
                 doc,
+                ratio: 100f32
             })
         } else {
             Err(Error::msg("document has been missed labeled (missing identifier tag), the dataset is invalid"))
@@ -1004,7 +920,6 @@
         let hash = hasher.finish();
 
         document.add_u64(field, hash);
-
         self.writer.send_op(WriterOp::AddDocument(document)).await
     }
 
